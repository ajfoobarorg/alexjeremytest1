--- conflicted
+++ resolved
@@ -5,10 +5,7 @@
 from services import GameService
 from models import Game, Player
 
-<<<<<<< HEAD
 #TODO(aroetter): pytest genreates 104 warnings, lets fix.
-=======
->>>>>>> 5c4d91fb
 
 @pytest.mark.game_logic
 class TestGameLogic:
